import numpy as np
import dynamic_duration as dd
from robot import Robot
import mujoco as mj
from collections.abc import Callable

from ariel import console
from ariel.utils.tracker import Tracker
from ariel.simulation.controllers.controller import Controller
from ariel.body_phenotypes.robogen_lite.constructor import construct_mjspec_from_graph

import controller
from robot import Robot
from simulate import experiment
from fitness_function import fitness

<<<<<<< HEAD
def evaluate(robot: Robot, learn_test: bool = False) -> float:
=======
def evaluate(robot: Robot, controller_func: Callable[[], np.ndarray]) -> float:
>>>>>>> 8a668254
    """
    Evaluate a robot genotype by simulating it and returning fitness.
    Handles invalid or unstable robots safely.
    """
    try:
        mj.set_mjcb_control(None)  # reset MuJoCo state

        core = construct_mjspec_from_graph(robot.graph)

        # Tracker to monitor root
        tracker = Tracker(
            mujoco_obj_to_find=mj.mjtObj.mjOBJ_GEOM,
            name_to_bind="core",
        )

        # Simple controller for stability (can swap with nn_controller later)
        ctrl = Controller(
            controller_callback_function=controller_func,
            tracker=tracker,
        )

        if learn_test:
            # Run simulation
            experiment(
                robot=robot,
                core=core,
                controller=ctrl,
                mode="simple",
                duration=10,
                spawn_pos=[-0.8, 0, 0.1],  # fixed spawn for learning test
            )
            
            dist3 = tracker.history["xpos"][0][3]
            distend = tracker.history["xpos"][0][-1]
            dist_travelled = np.linalg.norm(np.array(distend) - np.array(dist3))
            console.log(f"Distance travelled in learning test: {dist_travelled:.4f}")
            if dist_travelled < 0.2:
                console.log("Robot failed learning test (did not move enough).")
                return 0
            else:
                console.log("Robot passed learning test.")
                return 1  # neutral fitness for passing learning test
        else:
            # Run simulation
            experiment(
                robot=robot,
                core=core,
                controller=ctrl,
                mode="simple",
                duration=dd.get_current_duration(),
                spawn_pos=robot.spawn_point,
            )

        # --- SAFETY CHECKS ---
        # No trajectory recorded
        if not tracker.history["xpos"] or len(tracker.history["xpos"][0]) < 5:
            return -100

        traj = np.array(tracker.history["xpos"][0])

        # NaN or Inf in trajectory
        if np.any(~np.isfinite(traj)):
            return -100

        # # Robot shouldn't learn to fall
        # if all(
        #     np.isclose(start_cord, end_cord, atol=0.02)
        #     for start_cord, end_cord in zip(traj[5], traj[-1])
        # ):
        #     return -100

        # Otherwise compute normal fitness
        f = fitness(robot.spawn_point, traj)
        steps_recorded = (
            len(tracker.history["xpos"][0]) if tracker.history["xpos"] else 0
        )
        # console.log(f"Sim ran for {steps_recorded} steps")

        return float(f)

    except Exception as e:
        console.log(f"Simulation failed: {e}")
        mj.set_mjcb_control(None)  # always clean up
        return -100<|MERGE_RESOLUTION|>--- conflicted
+++ resolved
@@ -14,11 +14,7 @@
 from simulate import experiment
 from fitness_function import fitness
 
-<<<<<<< HEAD
-def evaluate(robot: Robot, learn_test: bool = False) -> float:
-=======
-def evaluate(robot: Robot, controller_func: Callable[[], np.ndarray]) -> float:
->>>>>>> 8a668254
+def evaluate(robot: Robot, learn_test: bool = False, controller_func: Callable[[], np.ndarray]) -> float:
     """
     Evaluate a robot genotype by simulating it and returning fitness.
     Handles invalid or unstable robots safely.
