--- conflicted
+++ resolved
@@ -82,13 +82,7 @@
         self.simulation_time = simulation_time
 
         if body_genotype is not None:
-<<<<<<< HEAD
            
-=======
-
-            self.NDE = NeuralDevelopmentalEncodingWithLoading(number_of_modules=NUM_MODULES)
-            # self.NDE.save()
->>>>>>> 8a668254
             if Path('nde_model.pt').exists():
                 self.NDE.load('nde_model.pt')
             else:
