--- conflicted
+++ resolved
@@ -363,13 +363,8 @@
         population = []
         while len(population) < self.population_size:
             genotype = self.random_genotype()
-<<<<<<< HEAD
             robot = Robot(genotype)
             if self.evaluator(robot, learn_test=True) == 1:
-=======
-            robot = Robot(body_genotype=genotype)
-            if is_robot_viable(robot, max_bricks_per_limb=3):
->>>>>>> 8a668254
                 population.append(genotype)
         print("Initial population created.")
         return population
